--- conflicted
+++ resolved
@@ -68,22 +68,6 @@
         self.b: float = b
         self.k1: float = k1
 
-<<<<<<< HEAD
-        bm25_tokenizer = BM25Tokenizer(tokenizer=tokenizer,
-                                       lower_case=lower_case,
-                                       remove_en_stop_words=remove_en_stop_words,
-                                       remove_punctuation=remove_punctuation,
-                                       remove_single_chars=remove_single_chars,
-                                       stem=stem,
-                                       stemmer_language=stemmer_language)
-        self._vectorizer = HashingVectorizer(
-            n_features=self.vocabulary_size,
-            token_pattern=None,
-            tokenizer=bm25_tokenizer,
-            norm=None,
-            alternate_sign=False,
-            binary=True
-=======
         self._tokenizer: Callable[[str], List[str]] = tokenizer
         self._doc_freq_vectorizer = HashingVectorizer(
             n_features=self.vocabulary_size,
@@ -101,7 +85,6 @@
             norm=None,
             alternate_sign=False,
             binary=False,
->>>>>>> f4bf7f6c
         )
 
         # Learned Params

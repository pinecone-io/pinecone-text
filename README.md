<h1 align="center">
  <img src="https://avatars.githubusercontent.com/u/54333248?s=200&v=4">
    <br>
    Pinecone Text Client
    <br>
</h1>

The Pinecone Text Client is a Python package that provides text utilities designed for seamless integration with Pinecone's [sparse-dense](https://docs.pinecone.io/docs/hybrid-search) (hybrid) semantic search.

> **_⚠️ Warning_**
>
> This is a **public preview** ("Beta") version.   
> For any issues or requests, please reach out to our [support](support@pinecone.io) team.
## Installation
To install the Pinecone Text Client, use the following command:
```bash
pip install pinecone-text
```

If you wish to use `SpladeEncoder`, you will need to install the `splade` extra:
```bash
pip install pinecone-text[splade]
```

If you wish to use `SentenceTransformerEncoder` dense encoder, you will need to install the `dense` extra:
```bash
pip install pinecone-text[dense]
```

If you wish to use `OpenAIEncoder` dense encoder, you will need to install the `openai` extra:
```bash
pip install pinecone-text[openai]
```

If you wish to use `JinaEncoder` dense encoder, you will need to install the `jina` extra:
```bash
pip install pinecone-text[jina]
```

## Sparse Encoding

To convert your own text corpus to sparse vectors, you can either use [BM25](https://www.pinecone.io/learn/semantic-search/#bm25) or [SPLADE](https://www.pinecone.io/learn/splade/).

### BM25
To encode your documents and queries using BM25 as vector for dot product search, you can use the `BM25Encoder` class.

> **_📝 NOTE:_**
> 
> Our current implementation of BM25 supports only static document frequency (meaning that the document frequency values are precomputed and fixed, and do not change dynamically based on new documents added to the collection).
>
> When conducting a search, you may come across queries that contain terms not found in the training corpus but are present in the database. To address this scenario, BM25Encoder uses a default document frequency value of 1 when encoding such terms. 
#### Usage

For an end-to-end example, you can refer to our Quora dataset generation with BM25 [notebook](https://colab.research.google.com/github/pinecone-io/examples/blob/master/learn/search/semantic-search/sparse/bm25/bm25-vector-generation.ipynb).

```python
from pinecone_text.sparse import BM25Encoder

corpus = ["The quick brown fox jumps over the lazy dog",
          "The lazy dog is brown",
          "The fox is brown"]

# Initialize BM25 and fit the corpus
bm25 = BM25Encoder()
bm25.fit(corpus)

# Encode a new document (for upsert to Pinecone index)
doc_sparse_vector = bm25.encode_documents("The brown fox is quick")
# {"indices": [102, 18, 12, ...], "values": [0.22, 0.38, 0.15, ...]}

# Encode a query (for search in Pinecone index)
query_sparse_vector = bm25.encode_queries("Which fox is brown?")
# {"indices": [102, 16, 18, ...], "values": [0.22, 0.11, 0.15, ...]}

# store BM25 params as json
bm25.dump("bm25_params.json")

# load BM25 params from json
bm25.load("bm25_params.json")
```

#### Load Default Parameters
If you want to use the default parameters for `BM25Encoder`, you can call the `default` method.
The default parameters were fitted on the [MS MARCO](https://microsoft.github.io/msmarco/)  passage ranking dataset.
```python
from pinecone_text.sparse import BM25Encoder
bm25 = BM25Encoder.default()
```

#### BM25 Parameters
The `BM25Encoder` class offers configurable parameters to customize the encoding:

* `b`: Controls document length normalization (default: 0.75).
* `k1`: Controls term frequency saturation (default: 1.2).
* Tokenization Options: Allows customization of the tokenization process, including options for handling case, punctuation, stopwords, stemming, and language selection.

These parameters can be specified when initializing the BM25Encoder class. Please read the BM25Encoder documentation for more details.

### SPLADE

Currently the `SpladeEncoder` class supprts only the [naver/splade-cocondenser-ensembledistil](https://huggingface.co/naver/splade-cocondenser-ensembledistil) model, and follows [SPLADE V2](https://arxiv.org/abs/2109.10086) implementation.

#### Usage

For an end-to-end example, you can refer to our Quora dataset generation with SPLADE [notebook](https://colab.research.google.com/github/pinecone-io/examples/blob/master/learn/search/semantic-search/sparse/splade/splade-vector-generation.ipynb).

Note: If cuda is available, the model will automatically run on GPU. You can explicitly override the device using the `device` parameter in the constructor.

```python
from pinecone_text.sparse import SpladeEncoder

# Initialize Splade
splade = SpladeEncoder()

# encode a batch of documents
documents = ["The quick brown fox jumps over the lazy dog",
             "The lazy dog is brown",
             "The fox is brown"]
document_vectors = splade.encode_documents(documents)
# [{"indices": [102, 18, 12, ...], "values": [0.21, 0.38, 0.15, ...]}, ...]

# encode a query
query = "Which fox is brown?"
query_vectors = splade.encode_queries(query)
# {"indices": [102, 18, 12, ...], "values": [0.21, 0.38, 0.15, ...]}
```


## Dense Encoding

For dense embedding we also provide a thin wrapper for the following models:
1. All Sentence Transformers models hosted on huggingface [See full list of models](https://huggingface.co/sentence-transformers)
2. All OpenAI API supported embedding models [See full list of models](https://platform.openai.com/docs/models/embeddings)

### Sentence Transformers models

When using `SentenceTransformerEncoder`, the models are downloaded from huggingface and run locally. Also, if cuda is available, the model will automatically run on GPU. You can explicitly override the device using the `device` parameter in the constructor.

#### Usage
```python
from pinecone_text.dense import SentenceTransformerEncoder

encoder = SentenceTransformerEncoder("sentence-transformers/all-MiniLM-L6-v2")

encoder.encode_documents(["The quick brown fox jumps over the lazy dog"])
# [[0.21, 0.38, 0.15, ...]]

encoder.encode_queries(["Who jumped over the lazy dog?"])
# [[0.11, 0.43, 0.67, ...]]
```

### OpenAI models

When using the `OpenAIEncoder`, you need to provide an API key for the OpenAI API, and store it in the `OPENAI_API_KEY` environment variable before you import the encoder.

By default the encoder will use `text-embedding-ada-002` as recommended by OpenAI. You can also specify a different model name using the `model_name` parameter.
#### Usage
```python
from pinecone_text.dense import OpenAIEncoder

encoder = OpenAIEncoder() # defaults to the recommended model - "text-embedding-ada-002"

encoder.encode_documents(["The quick brown fox jumps over the lazy dog"])
# [[0.21, 0.38, 0.15, ...]]

encoder.encode_queries(["Who jumped over the lazy dog?"])
# [[0.11, 0.43, 0.67, ...]]
```

<<<<<<< HEAD
### Jina AI models

When using the `JinaEncoder`, you need to provide an API key for the Jina Embeddings API, and store it in the `JINA_API_KEY` environment variable before you import the encoder.

By default the encoder will use `jina-embeddings-v2-base-en`. You can also specify a different model name using the `model_name` parameter.

#### Usage

```python
from pinecone_text.dense import JinaEncoder

encoder = JinaEncoder() # defaults to the recommended model - "text-embedding-ada-002"

encoder.encode_documents(["The quick brown fox jumps over the lazy dog"])
# [[-0.62586284, -0.54578537, 0.5570845, ...]]

encoder.encode_queries(["Who jumped over the lazy dog?"])
# [[-0.43374294, -0.42069837, 0.773763, ...]]
```
=======
Pinecone text also supports Azure OpenAI API. To use it, you need to import the `AzureOpenAIEncoder` class instead of `OpenAIEncoder`. You also need to pass Azure specific environment variables to the constructor, along with your specific embeddings  deployment as the model name. For more information please follow the `AzureOpenAIEncoder` documentation.

>>>>>>> e74be5ab

## Combining Sparse and Dense Encodings for Hybrid Search
To combine sparse and dense encodings for hybrid search, you can use the `hybrid_convex_scale` method on your query.

This method receives both a dense vector and a sparse vector, along with a convex scaling parameter `alpha`. It returns a tuple consisting of the scaled dense and sparse vectors according to the following formula: `(alpha * dense_vector, (1 - alpha) * sparse_vector)`.
```python
from pinecone_text.hybrid import hybrid_convex_scale
from pinecone_text.sparse import SpladeEncoder
from pinecone_text.dense import SentenceTransformerEncoder

# Initialize Splade
splade = SpladeEncoder()

# Initialize Sentence Transformer
sentence_transformer = SentenceTransformerEncoder("sentence-transformers/all-MiniLM-L6-v2")

# encode a query
sparse_vector = splade.encode_queries("Which fox is brown?")
dense_vector = sentence_transformer.encode_queries("Which fox is brown?")

# combine sparse and dense vectors
hybrid_dense, hybrid_sparse = hybrid_convex_scale(dense_vector, sparse_vector, alpha=0.8)
# ([-0.21, 0.38, 0.15, ...], {"indices": [102, 16, 18, ...], "values": [0.21, 0.11, 0.18, ...]})
```<|MERGE_RESOLUTION|>--- conflicted
+++ resolved
@@ -167,7 +167,9 @@
 # [[0.11, 0.43, 0.67, ...]]
 ```
 
-<<<<<<< HEAD
+Pinecone text also supports Azure OpenAI API. To use it, you need to import the `AzureOpenAIEncoder` class instead of `OpenAIEncoder`. You also need to pass Azure specific environment variables to the constructor, along with your specific embeddings  deployment as the model name. For more information please follow the `AzureOpenAIEncoder` documentation.
+
+
 ### Jina AI models
 
 When using the `JinaEncoder`, you need to provide an API key for the Jina Embeddings API, and store it in the `JINA_API_KEY` environment variable before you import the encoder.
@@ -187,10 +189,6 @@
 encoder.encode_queries(["Who jumped over the lazy dog?"])
 # [[-0.43374294, -0.42069837, 0.773763, ...]]
 ```
-=======
-Pinecone text also supports Azure OpenAI API. To use it, you need to import the `AzureOpenAIEncoder` class instead of `OpenAIEncoder`. You also need to pass Azure specific environment variables to the constructor, along with your specific embeddings  deployment as the model name. For more information please follow the `AzureOpenAIEncoder` documentation.
-
->>>>>>> e74be5ab
 
 ## Combining Sparse and Dense Encodings for Hybrid Search
 To combine sparse and dense encodings for hybrid search, you can use the `hybrid_convex_scale` method on your query.
